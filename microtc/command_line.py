# Copyright 2016 Mario Graff (https://github.com/mgraffg)
# with contributions of Eric S. Tellez <eric.tellez@infotec.mx>

# Licensed under the Apache License, Version 2.0 (the "License");
# you may not use this file except in compliance with the License.
# You may obtain a copy of the License at

#     http://www.apache.org/licenses/LICENSE-2.0

# Unless required by applicable law or agreed to in writing, software
# distributed under the License is distributed on an "AS IS" BASIS,
# WITHOUT WARRANTIES OR CONDITIONS OF ANY KIND, either express or implied.
# See the License for the specific language governing permissions and
# limitations under the License.
import argparse
import logging
import microtc
from microtc.classifier import ClassifierWrapper
from microtc.utils import read_data, tweet_iterator
# from microtc.params import OPTION_DELETE
from multiprocessing import cpu_count, Pool
from .params import ParameterSelection
from .scorewrapper import ScoreKFoldWrapper, ScoreSampleWrapper
from .utils import read_data_labels
from .textmodel import TextModel
from sklearn.preprocessing import LabelEncoder
import numpy as np
import json
import pickle

# from microtc.params import ParameterSelection


class CommandLine(object):
    def __init__(self):
        self.parser = argparse.ArgumentParser(description='microtc')
        self.training_set()
        self.predict_kfold()
        self.param_set()
        self.param_search()
        self.version()

    def version(self):
        pa = self.parser.add_argument
        pa('--version',
           action='version', version='microtc %s' % microtc.__version__)

    def predict_kfold(self):
        pa = self.parser.add_argument
        pa('-k', '--kratio', dest='kratio',
           help='Predict the training set using stratified k-fold (k > 1) or a sampling ratio (when 0 < k < 1)',
           default="0.8",
           type=str)

    def training_set(self):
        cdn = 'File containing the training set'
        pa = self.parser.add_argument
        pa('training_set',
           nargs='+',
           default=None,
           help=cdn)
        pa('--verbose', dest='verbose', type=int,
           help='Logging level default: INFO + 1',
           default=logging.INFO+1)

    def param_search(self):
        pa = self.parser.add_argument
        pa('-s', '--sample', dest='samplesize', type=int,
           default=32,
           help="The sample size of the parameter")
        pa('-H', '--hillclimbing', dest='hill_climbing', default=False,
           action='store_true',
           help="Determines if hillclimbing search is also perfomed to improve the selection of parameters")
        pa('-r', '--resume', dest='best_list', default=None,
           help="Loads the given file and resumes the search process")
        pa('-n', '--numprocs', dest='numprocs', type=int, default=1,
           help="Number of processes to compute the best setup")
        pa('-S', '--score', dest='score', type=str, default='macrof1',
           help="The name of the score to be optimized (macrof1|weightedf1|accuracy|avgf1:klass1:klass2); it defaults to macrof1")

    def param_set(self):
        pa = self.parser.add_argument
        pa('-o', '--output-file', dest='output',
           help='File name to store the output')
        pa('--seed', default=0, type=int)

    def get_output(self):
        if self.data.output is None:
            return self.data.training_set[0] + ".output"

        return self.data.output

    def main(self, args=None, params=None):
        self.data = self.parser.parse_args(args=args)
        np.random.seed(self.data.seed)
        logging.basicConfig(level=self.data.verbose)
        if self.data.numprocs == 1:
            pool = None
        elif self.data.numprocs == 0:
            pool = Pool(cpu_count())
        else:
            pool = Pool(self.data.numprocs)
        assert self.data.score.split(":")[0] in ('macrof1', 'microf1', 'weightedf1', 'accuracy', 'avgf1'), "Unknown score {0}".format(self.data.score)
        sel = ParameterSelection(params=params)
        X, y = [], []
        for train in self.data.training_set:
            X_, y_ = read_data_labels(train)
            X.extend(X_)
            y.extend(y_)
<<<<<<< HEAD

        if ":" in self.data.kratio:
            ratio, test_ratio = self.data.kratio.split(":")
            fun_score = ScoreSampleWrapper(X, y, ratio=float(ratio), test_ratio=float(test_ratio), score=self.data.score, random_state=self.data.seed)
        else:
            ratio = float(self.data.kratio)
            if ratio == 1.0:
                raise ValueError('k=1 is undefined')

            if ratio > 1:
                fun_score = ScoreKFoldWrapper(X, y, nfolds=int(ratio), score=self.data.score, random_state=self.data.seed)
            else:
                fun_score = ScoreSampleWrapper(X, y, ratio=ratio, score=self.data.score, random_state=self.data.seed)

=======
        if self.data.kratio > 1:
            fun_score = ScoreKFoldWrapper(X, y, nfolds=int(self.data.kratio), score=self.data.score, random_state=self.data.seed)
        else:
            fun_score = ScoreSampleWrapper(X, y, ratio=self.data.kratio, score=self.data.score, random_state=self.data.seed)
>>>>>>> a7d1f22c
        if self.data.best_list:
            with open(self.data.best_list) as f:
                best_list = json.load(f)
        else:
            best_list = None
        best_list = sel.search(
            fun_score,
            bsize=self.data.samplesize,
            hill_climbing=self.data.hill_climbing,
            pool=pool,
            best_list=best_list
        )
        # print(best_list)
        with open(self.get_output(), 'w') as fpt:
            fpt.write(json.dumps(best_list, indent=2, sort_keys=True))
        return best_list


class CommandLineTrain(CommandLine):
    def __init__(self):
        self.parser = argparse.ArgumentParser(description='microtc')
        self.param_set()
        self.training_set()
        self.param_train()
        self.version()

    def param_train(self):
        pa = self.parser.add_argument
        pa('-m', '--model-params', dest='params_fname', type=str,
           required=True,
           help="TextModel params")
        pa('-l', '--labels', dest='labels', type=str,
           help="a comma separated list of valid labels")

    def main(self, args=None):
        self.data = self.parser.parse_args(args=args)
        logging.basicConfig(level=self.data.verbose)
        with open(self.data.params_fname) as fpt:
            param_list = json.loads(fpt.read())

        corpus, labels = [], []
        for train in self.data.training_set:
            X_, y_ = read_data_labels(train)
            corpus.extend(X_)
            labels.extend(y_)

        best = param_list[0]
        t = TextModel(corpus, **best)
        le = LabelEncoder()
        if self.data.labels:
            le.fit(self.data.labels.split(','))
        else:
            le.fit(labels)
        y = le.transform(labels)
        c = ClassifierWrapper()
        X = [t[x] for x in corpus]
        c.fit(X, y)
        
        with open(self.get_output(), 'wb') as fpt:
            pickle.dump([t, c, le], fpt)

        return [t, c, le]


class CommandLinePredict(CommandLine):
    def __init__(self):
        self.parser = argparse.ArgumentParser(description='microtc')
        self.param_set()
        self.training_set()
        self.param_test()
        self.version()

    def param_test(self):
        pa = self.parser.add_argument
        pa('-m', '--model', dest='model', type=str,
           required=True,
           help="SVM Model file name")

    def training_set(self):
        cdn = 'File containing the test set'
        pa = self.parser.add_argument
        pa('test_set',
           default=None,
           help=cdn)
        pa('--verbose', dest='verbose', type=int,
           help='Logging level default: INFO + 1',
           default=logging.INFO+1)

    def main(self, args=None, model_svc_le=None):
        self.data = self.parser.parse_args(args=args)
        logging.basicConfig(level=self.data.verbose)
        if model_svc_le is None:
            with open(self.data.model, 'rb') as fpt:
                model, svc, le = pickle.load(fpt)
        else:
            model, svc, le = model_svc_le

        veclist, afflist = [], []
        for x in read_data(self.data.test_set):
            v, a = model.vectorize(x)
            veclist.append(v)
            afflist.append(a)

        L = []
        hy = svc.decision_function(veclist)
        hyy = le.inverse_transform(svc.predict(veclist))
        for tweet, scores, klass, aff in zip(tweet_iterator(self.data.test_set), hy, hyy, afflist):
            # if True:
            #     print("-YY>", scores)
            #     print("-XX>", scores.shape, len(scores.shape))
            #     print(svc.svc.classes_)
            #     print(le)

            # if len(scores.shape) == 0:
            #     index = 0 if scores < 0.0 else 1
            # elif len(scores.shape) == 1:
            #     index = np.argmax(scores)
            # else:
            #     index = scores.argmax(axis=1)

            # klass = le.inverse_transform(svc.svc.classes_[index])
            tweet['decision_function'] = scores.tolist()
            tweet['voc_affinity'] = aff
            tweet['klass'] = str(klass)
            L.append(tweet)

        with open(self.get_output(), 'w') as fpt:
            for tweet in L:
                fpt.write(json.dumps(tweet)+"\n")

        return L

class CommandLineTextModel(CommandLinePredict):
    def main(self):
        self.data = self.parser.parse_args()
        logging.basicConfig(level=self.data.verbose)
        with open(self.data.model, 'rb') as fpt:
            textmodel, svc, le = pickle.load(fpt)

        L = []
        with open(self.get_output(), 'w') as fpt:
            for tw in tweet_iterator(self.data.test_set):
                extra = dict(textmodel[tw['text']] + [('num_terms', svc.num_terms)])
                tw.update(extra)
                L.append(tw)
                fpt.write(json.dumps(tw) + "\n")

        return L


def params(*args, **kwargs):
    c = CommandLine()
    return c.main(*args, **kwargs)


def train(*args, **kwargs):
    c = CommandLineTrain()
    return c.main(*args, **kwargs)


def predict(*args, **kwargs):
    c = CommandLinePredict()
    return c.main(*args, **kwargs)


def textmodel(*args, **kwargs):
    c = CommandLineTextModel()
    return c.main(*args, **kwargs)
<|MERGE_RESOLUTION|>--- conflicted
+++ resolved
@@ -100,14 +100,16 @@
             pool = Pool(cpu_count())
         else:
             pool = Pool(self.data.numprocs)
+
         assert self.data.score.split(":")[0] in ('macrof1', 'microf1', 'weightedf1', 'accuracy', 'avgf1'), "Unknown score {0}".format(self.data.score)
+
         sel = ParameterSelection(params=params)
+
         X, y = [], []
         for train in self.data.training_set:
             X_, y_ = read_data_labels(train)
             X.extend(X_)
             y.extend(y_)
-<<<<<<< HEAD
 
         if ":" in self.data.kratio:
             ratio, test_ratio = self.data.kratio.split(":")
@@ -122,17 +124,12 @@
             else:
                 fun_score = ScoreSampleWrapper(X, y, ratio=ratio, score=self.data.score, random_state=self.data.seed)
 
-=======
-        if self.data.kratio > 1:
-            fun_score = ScoreKFoldWrapper(X, y, nfolds=int(self.data.kratio), score=self.data.score, random_state=self.data.seed)
-        else:
-            fun_score = ScoreSampleWrapper(X, y, ratio=self.data.kratio, score=self.data.score, random_state=self.data.seed)
->>>>>>> a7d1f22c
         if self.data.best_list:
             with open(self.data.best_list) as f:
                 best_list = json.load(f)
         else:
             best_list = None
+
         best_list = sel.search(
             fun_score,
             bsize=self.data.samplesize,
@@ -140,9 +137,10 @@
             pool=pool,
             best_list=best_list
         )
-        # print(best_list)
+
         with open(self.get_output(), 'w') as fpt:
             fpt.write(json.dumps(best_list, indent=2, sort_keys=True))
+
         return best_list
 
 
